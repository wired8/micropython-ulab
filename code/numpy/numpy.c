
/*
 * This file is part of the micropython-ulab project,
 *
 * https://github.com/v923z/micropython-ulab
 *
 * The MIT License (MIT)
 *
 * Copyright (c) 2020 Jeff Epler for Adafruit Industries
 *               2020 Scott Shawcroft for Adafruit Industries
 *               2020-2022 Zoltán Vörös
 *               2020 Taku Fukada
*/

#include <math.h>
#include <string.h>
#include "py/runtime.h"

#include "numpy.h"
#include "approx.h"
#include "carray/carray.h"
#include "compare.h"
#include "create.h"
#include "fft/fft.h"
#include "filter.h"
#include "io/io.h"
#include "linalg/linalg.h"
#include "numerical.h"
#include "stats.h"
#include "transform.h"
#include "poly.h"
#include "vector.h"

//| """Compatibility layer for numpy"""
//|

//| class ndarray: ...

//| def get_printoptions() -> Dict[str, int]:
//|     """Get printing options"""
//|     ...
//|
//| def set_printoptions(threshold: Optional[int] = None, edgeitems: Optional[int] = None) -> None:
//|     """Set printing options"""
//|     ...
//|
//| def ndinfo(array: ulab.numpy.ndarray) -> None:
//|     ...
//|
//| def array(
//|     values: Union[ndarray, Iterable[Union[_float, _bool, Iterable[Any]]]],
//|     *,
//|     dtype: _DType = ulab.numpy.float
//| ) -> ulab.numpy.ndarray:
//|     """alternate constructor function for `ulab.numpy.ndarray`. Mirrors numpy.array"""
//|     ...

// math constants
#if ULAB_NUMPY_HAS_E
#if MICROPY_OBJ_REPR == MICROPY_OBJ_REPR_C
#define ulab_const_float_e MP_ROM_PTR((mp_obj_t)(((0x402df854 & ~3) | 2) + 0x80800000))
#elif MICROPY_OBJ_REPR == MICROPY_OBJ_REPR_D
#define ulab_const_float_e {((mp_obj_t)((uint64_t)0x4005bf0a8b145769 + 0x8004000000000000))}
#else
mp_obj_float_t ulab_const_float_e_obj = {{&mp_type_float}, MP_E};
#define ulab_const_float_e MP_ROM_PTR(&ulab_const_float_e_obj)
#endif
#endif

#if ULAB_NUMPY_HAS_INF
#if MICROPY_OBJ_REPR == MICROPY_OBJ_REPR_C
#define numpy_const_float_inf MP_ROM_PTR((mp_obj_t)(0x7f800002 + 0x80800000))
#elif MICROPY_OBJ_REPR == MICROPY_OBJ_REPR_D
#define numpy_const_float_inf {((mp_obj_t)((uint64_t)0x7ff0000000000000 + 0x8004000000000000))}
#else
mp_obj_float_t numpy_const_float_inf_obj = {{&mp_type_float}, (mp_float_t)INFINITY};
#define numpy_const_float_inf MP_ROM_PTR(&numpy_const_float_inf_obj)
#endif
#endif

#if ULAB_NUMPY_HAS_NAN
#if MICROPY_OBJ_REPR == MICROPY_OBJ_REPR_C
#define numpy_const_float_nan MP_ROM_PTR((mp_obj_t)(0x7fc00002 + 0x80800000))
#elif MICROPY_OBJ_REPR == MICROPY_OBJ_REPR_D
#define numpy_const_float_nan {((mp_obj_t)((uint64_t)0x7ff8000000000000 + 0x8004000000000000))}
#else
mp_obj_float_t numpy_const_float_nan_obj = {{&mp_type_float}, (mp_float_t)NAN};
#define numpy_const_float_nan MP_ROM_PTR(&numpy_const_float_nan_obj)
#endif
#endif

#if ULAB_NUMPY_HAS_PI
#if MICROPY_OBJ_REPR == MICROPY_OBJ_REPR_C
#define ulab_const_float_pi MP_ROM_PTR((mp_obj_t)(((0x40490fdb & ~3) | 2) + 0x80800000))
#elif MICROPY_OBJ_REPR == MICROPY_OBJ_REPR_D
#define ulab_const_float_pi {((mp_obj_t)((uint64_t)0x400921fb54442d18 + 0x8004000000000000))}
#else
mp_obj_float_t ulab_const_float_pi_obj = {{&mp_type_float}, MP_PI};
#define ulab_const_float_pi MP_ROM_PTR(&ulab_const_float_pi_obj)
#endif
#endif

static const mp_rom_map_elem_t ulab_numpy_globals_table[] = {
    { MP_OBJ_NEW_QSTR(MP_QSTR___name__), MP_OBJ_NEW_QSTR(MP_QSTR_numpy) },
    { MP_OBJ_NEW_QSTR(MP_QSTR_ndarray), (mp_obj_t)&ulab_ndarray_type },
    { MP_OBJ_NEW_QSTR(MP_QSTR_array), MP_ROM_PTR(&ndarray_array_constructor_obj) },
    #if ULAB_NUMPY_HAS_FROMBUFFER
        { MP_ROM_QSTR(MP_QSTR_frombuffer), MP_ROM_PTR(&create_frombuffer_obj) },
    #endif
    // math constants
    #if ULAB_NUMPY_HAS_E
        { MP_ROM_QSTR(MP_QSTR_e), ulab_const_float_e },
    #endif
    #if ULAB_NUMPY_HAS_INF
        { MP_ROM_QSTR(MP_QSTR_inf), numpy_const_float_inf },
    #endif
    #if ULAB_NUMPY_HAS_NAN
        { MP_ROM_QSTR(MP_QSTR_nan), numpy_const_float_nan },
    #endif
    #if ULAB_NUMPY_HAS_PI
        { MP_ROM_QSTR(MP_QSTR_pi), ulab_const_float_pi },
    #endif
    // class constants, always included
    { MP_ROM_QSTR(MP_QSTR_bool), MP_ROM_INT(NDARRAY_BOOL) },
    { MP_ROM_QSTR(MP_QSTR_uint8), MP_ROM_INT(NDARRAY_UINT8) },
    { MP_ROM_QSTR(MP_QSTR_int8), MP_ROM_INT(NDARRAY_INT8) },
    { MP_ROM_QSTR(MP_QSTR_uint16), MP_ROM_INT(NDARRAY_UINT16) },
    { MP_ROM_QSTR(MP_QSTR_int16), MP_ROM_INT(NDARRAY_INT16) },
    { MP_ROM_QSTR(MP_QSTR_float), MP_ROM_INT(NDARRAY_FLOAT) },
    #if ULAB_SUPPORTS_COMPLEX
        { MP_ROM_QSTR(MP_QSTR_complex), MP_ROM_INT(NDARRAY_COMPLEX) },
    #endif
    // modules of numpy
    #if ULAB_NUMPY_HAS_FFT_MODULE
        { MP_ROM_QSTR(MP_QSTR_fft), MP_ROM_PTR(&ulab_fft_module) },
    #endif
    #if ULAB_NUMPY_HAS_LINALG_MODULE
        { MP_ROM_QSTR(MP_QSTR_linalg), MP_ROM_PTR(&ulab_linalg_module) },
    #endif
    #if ULAB_HAS_PRINTOPTIONS
        { MP_ROM_QSTR(MP_QSTR_set_printoptions), (mp_obj_t)&ndarray_set_printoptions_obj },
        { MP_ROM_QSTR(MP_QSTR_get_printoptions), (mp_obj_t)&ndarray_get_printoptions_obj },
    #endif
    #if ULAB_NUMPY_HAS_NDINFO
        { MP_ROM_QSTR(MP_QSTR_ndinfo), (mp_obj_t)&ndarray_info_obj },
    #endif
    #if ULAB_NUMPY_HAS_ARANGE
        { MP_ROM_QSTR(MP_QSTR_arange), (mp_obj_t)&create_arange_obj },
    #endif
    #if ULAB_NUMPY_HAS_COMPRESS
        { MP_ROM_QSTR(MP_QSTR_compress), (mp_obj_t)&transform_compress_obj },
    #endif
    #if ULAB_NUMPY_HAS_CONCATENATE
        { MP_ROM_QSTR(MP_QSTR_concatenate), (mp_obj_t)&create_concatenate_obj },
    #endif
    #if ULAB_NUMPY_HAS_DELETE
        { MP_ROM_QSTR(MP_QSTR_delete), (mp_obj_t)&transform_delete_obj },
    #endif
    #if ULAB_NUMPY_HAS_DIAG
        #if ULAB_MAX_DIMS > 1
            { MP_ROM_QSTR(MP_QSTR_diag), (mp_obj_t)&create_diag_obj },
        #endif
    #endif
    #if ULAB_NUMPY_HAS_EMPTY
        { MP_ROM_QSTR(MP_QSTR_empty), (mp_obj_t)&create_zeros_obj },
    #endif
    #if ULAB_MAX_DIMS > 1
        #if ULAB_NUMPY_HAS_EYE
            { MP_ROM_QSTR(MP_QSTR_eye), (mp_obj_t)&create_eye_obj },
        #endif
    #endif /* ULAB_MAX_DIMS */
    // functions of the approx sub-module
    #if ULAB_NUMPY_HAS_INTERP
        { MP_OBJ_NEW_QSTR(MP_QSTR_interp), (mp_obj_t)&approx_interp_obj },
    #endif
    #if ULAB_NUMPY_HAS_TRAPZ
        { MP_OBJ_NEW_QSTR(MP_QSTR_trapz), (mp_obj_t)&approx_trapz_obj },
    #endif
    // functions of the create sub-module
    #if ULAB_NUMPY_HAS_FULL
        { MP_ROM_QSTR(MP_QSTR_full), (mp_obj_t)&create_full_obj },
    #endif
    #if ULAB_NUMPY_HAS_LINSPACE
        { MP_ROM_QSTR(MP_QSTR_linspace), (mp_obj_t)&create_linspace_obj },
    #endif
    #if ULAB_NUMPY_HAS_LOGSPACE
        { MP_ROM_QSTR(MP_QSTR_logspace), (mp_obj_t)&create_logspace_obj },
    #endif
    #if ULAB_NUMPY_HAS_ONES
        { MP_ROM_QSTR(MP_QSTR_ones), (mp_obj_t)&create_ones_obj },
    #endif
    #if ULAB_NUMPY_HAS_ZEROS
        { MP_ROM_QSTR(MP_QSTR_zeros), (mp_obj_t)&create_zeros_obj },
    #endif
    // functions of the compare sub-module
    #if ULAB_NUMPY_HAS_CLIP
        { MP_OBJ_NEW_QSTR(MP_QSTR_clip), (mp_obj_t)&compare_clip_obj },
    #endif
    #if ULAB_NUMPY_HAS_EQUAL
        { MP_OBJ_NEW_QSTR(MP_QSTR_equal), (mp_obj_t)&compare_equal_obj },
    #endif
    #if ULAB_NUMPY_HAS_NOTEQUAL
        { MP_OBJ_NEW_QSTR(MP_QSTR_not_equal), (mp_obj_t)&compare_not_equal_obj },
    #endif
    #if ULAB_NUMPY_HAS_ISFINITE
        { MP_OBJ_NEW_QSTR(MP_QSTR_isfinite), (mp_obj_t)&compare_isfinite_obj },
    #endif
    #if ULAB_NUMPY_HAS_ISINF
        { MP_OBJ_NEW_QSTR(MP_QSTR_isinf), (mp_obj_t)&compare_isinf_obj },
    #endif
    #if ULAB_NUMPY_HAS_MAXIMUM
        { MP_OBJ_NEW_QSTR(MP_QSTR_maximum), (mp_obj_t)&compare_maximum_obj },
    #endif
    #if ULAB_NUMPY_HAS_MINIMUM
        { MP_OBJ_NEW_QSTR(MP_QSTR_minimum), (mp_obj_t)&compare_minimum_obj },
    #endif
    #if ULAB_NUMPY_HAS_WHERE
        { MP_OBJ_NEW_QSTR(MP_QSTR_where), (mp_obj_t)&compare_where_obj },
    #endif
    // functions of the filter sub-module
    #if ULAB_NUMPY_HAS_CONVOLVE
        { MP_OBJ_NEW_QSTR(MP_QSTR_convolve), (mp_obj_t)&filter_convolve_obj },
    #endif
    // functions of the numerical sub-module
    #if ULAB_NUMPY_HAS_ALL
        { MP_OBJ_NEW_QSTR(MP_QSTR_all), (mp_obj_t)&numerical_all_obj },
    #endif
    #if ULAB_NUMPY_HAS_ANY
        { MP_OBJ_NEW_QSTR(MP_QSTR_any), (mp_obj_t)&numerical_any_obj },
    #endif
    #if ULAB_NUMPY_HAS_ARGMINMAX
        { MP_OBJ_NEW_QSTR(MP_QSTR_argmax), (mp_obj_t)&numerical_argmax_obj },
        { MP_OBJ_NEW_QSTR(MP_QSTR_argmin), (mp_obj_t)&numerical_argmin_obj },
    #endif
    #if ULAB_NUMPY_HAS_ARGSORT
        { MP_OBJ_NEW_QSTR(MP_QSTR_argsort), (mp_obj_t)&numerical_argsort_obj },
    #endif
    #if ULAB_NUMPY_HAS_ASARRAY
        { MP_OBJ_NEW_QSTR(MP_QSTR_asarray), (mp_obj_t)&create_asarray_obj },
    #endif
    #if ULAB_NUMPY_HAS_CROSS
        { MP_OBJ_NEW_QSTR(MP_QSTR_cross), (mp_obj_t)&numerical_cross_obj },
    #endif
    #if ULAB_NUMPY_HAS_DIFF
        { MP_OBJ_NEW_QSTR(MP_QSTR_diff), (mp_obj_t)&numerical_diff_obj },
    #endif
    #if ULAB_NUMPY_HAS_DOT
        #if ULAB_MAX_DIMS > 1
            { MP_OBJ_NEW_QSTR(MP_QSTR_dot), (mp_obj_t)&transform_dot_obj },
        #endif
    #endif
    #if ULAB_NUMPY_HAS_TRACE
        #if ULAB_MAX_DIMS > 1
            { MP_ROM_QSTR(MP_QSTR_trace), (mp_obj_t)&stats_trace_obj },
        #endif
    #endif
    #if ULAB_NUMPY_HAS_FLIP
        { MP_OBJ_NEW_QSTR(MP_QSTR_flip), (mp_obj_t)&numerical_flip_obj },
    #endif
    #if ULAB_NUMPY_HAS_LOAD
        { MP_OBJ_NEW_QSTR(MP_QSTR_load), (mp_obj_t)&io_load_obj },
    #endif
    #if ULAB_NUMPY_HAS_MINMAX
        { MP_OBJ_NEW_QSTR(MP_QSTR_max), (mp_obj_t)&numerical_max_obj },
    #endif
    #if ULAB_NUMPY_HAS_MEAN
        { MP_OBJ_NEW_QSTR(MP_QSTR_mean), (mp_obj_t)&numerical_mean_obj },
    #endif
    #if ULAB_NUMPY_HAS_MEDIAN
        { MP_OBJ_NEW_QSTR(MP_QSTR_median), (mp_obj_t)&numerical_median_obj },
    #endif
    #if ULAB_NUMPY_HAS_MINMAX
        { MP_OBJ_NEW_QSTR(MP_QSTR_min), (mp_obj_t)&numerical_min_obj },
    #endif
    #if ULAB_NUMPY_HAS_ROLL
        { MP_OBJ_NEW_QSTR(MP_QSTR_roll), (mp_obj_t)&numerical_roll_obj },
    #endif
    #if ULAB_NUMPY_HAS_SAVE
        { MP_OBJ_NEW_QSTR(MP_QSTR_save), (mp_obj_t)&io_save_obj },
    #endif
<<<<<<< HEAD
=======
    #if ULAB_NUMPY_HAS_SIZE
        { MP_OBJ_NEW_QSTR(MP_QSTR_size), (mp_obj_t)&transform_size_obj },
    #endif
>>>>>>> 024b3ea6
    #if ULAB_NUMPY_HAS_SORT
        { MP_OBJ_NEW_QSTR(MP_QSTR_sort), (mp_obj_t)&numerical_sort_obj },
    #endif
    #if ULAB_NUMPY_HAS_STD
        { MP_OBJ_NEW_QSTR(MP_QSTR_std), (mp_obj_t)&numerical_std_obj },
    #endif
    #if ULAB_NUMPY_HAS_SUM
        { MP_OBJ_NEW_QSTR(MP_QSTR_sum), (mp_obj_t)&numerical_sum_obj },
    #endif
    // functions of the poly sub-module
    #if ULAB_NUMPY_HAS_POLYFIT
        { MP_OBJ_NEW_QSTR(MP_QSTR_polyfit), (mp_obj_t)&poly_polyfit_obj },
    #endif
    #if ULAB_NUMPY_HAS_POLYVAL
        { MP_OBJ_NEW_QSTR(MP_QSTR_polyval), (mp_obj_t)&poly_polyval_obj },
    #endif
    // functions of the vector sub-module
    #if ULAB_NUMPY_HAS_ACOS
    { MP_OBJ_NEW_QSTR(MP_QSTR_acos), (mp_obj_t)&vector_acos_obj },
    #endif
    #if ULAB_NUMPY_HAS_ACOSH
    { MP_OBJ_NEW_QSTR(MP_QSTR_acosh), (mp_obj_t)&vector_acosh_obj },
    #endif
    #if ULAB_NUMPY_HAS_ARCTAN2
    { MP_OBJ_NEW_QSTR(MP_QSTR_arctan2), (mp_obj_t)&vector_arctan2_obj },
    #endif
    #if ULAB_NUMPY_HAS_AROUND
    { MP_OBJ_NEW_QSTR(MP_QSTR_around), (mp_obj_t)&vector_around_obj },
    #endif
    #if ULAB_NUMPY_HAS_ASIN
    { MP_OBJ_NEW_QSTR(MP_QSTR_asin), (mp_obj_t)&vector_asin_obj },
    #endif
    #if ULAB_NUMPY_HAS_ASINH
    { MP_OBJ_NEW_QSTR(MP_QSTR_asinh), (mp_obj_t)&vector_asinh_obj },
    #endif
    #if ULAB_NUMPY_HAS_ATAN
    { MP_OBJ_NEW_QSTR(MP_QSTR_atan), (mp_obj_t)&vector_atan_obj },
    #endif
    #if ULAB_NUMPY_HAS_ATANH
    { MP_OBJ_NEW_QSTR(MP_QSTR_atanh), (mp_obj_t)&vector_atanh_obj },
    #endif
    #if ULAB_NUMPY_HAS_CEIL
    { MP_OBJ_NEW_QSTR(MP_QSTR_ceil), (mp_obj_t)&vector_ceil_obj },
    #endif
    #if ULAB_NUMPY_HAS_COS
    { MP_OBJ_NEW_QSTR(MP_QSTR_cos), (mp_obj_t)&vector_cos_obj },
    #endif
    #if ULAB_NUMPY_HAS_COSH
    { MP_OBJ_NEW_QSTR(MP_QSTR_cosh), (mp_obj_t)&vector_cosh_obj },
    #endif
    #if ULAB_NUMPY_HAS_DEGREES
    { MP_OBJ_NEW_QSTR(MP_QSTR_degrees), (mp_obj_t)&vector_degrees_obj },
    #endif
    #if ULAB_NUMPY_HAS_EXP
    { MP_OBJ_NEW_QSTR(MP_QSTR_exp), (mp_obj_t)&vector_exp_obj },
    #endif
    #if ULAB_NUMPY_HAS_EXPM1
    { MP_OBJ_NEW_QSTR(MP_QSTR_expm1), (mp_obj_t)&vector_expm1_obj },
    #endif
    #if ULAB_NUMPY_HAS_FLOOR
    { MP_OBJ_NEW_QSTR(MP_QSTR_floor), (mp_obj_t)&vector_floor_obj },
    #endif
    #if ULAB_NUMPY_HAS_LOG
    { MP_OBJ_NEW_QSTR(MP_QSTR_log), (mp_obj_t)&vector_log_obj },
    #endif
    #if ULAB_NUMPY_HAS_LOG10
    { MP_OBJ_NEW_QSTR(MP_QSTR_log10), (mp_obj_t)&vector_log10_obj },
    #endif
    #if ULAB_NUMPY_HAS_LOG2
    { MP_OBJ_NEW_QSTR(MP_QSTR_log2), (mp_obj_t)&vector_log2_obj },
    #endif
    #if ULAB_NUMPY_HAS_RADIANS
    { MP_OBJ_NEW_QSTR(MP_QSTR_radians), (mp_obj_t)&vector_radians_obj },
    #endif
    #if ULAB_NUMPY_HAS_SIN
    { MP_OBJ_NEW_QSTR(MP_QSTR_sin), (mp_obj_t)&vector_sin_obj },
    #endif
    #if ULAB_NUMPY_HAS_SINH
    { MP_OBJ_NEW_QSTR(MP_QSTR_sinh), (mp_obj_t)&vector_sinh_obj },
    #endif
    #if ULAB_NUMPY_HAS_SQRT
    { MP_OBJ_NEW_QSTR(MP_QSTR_sqrt), (mp_obj_t)&vector_sqrt_obj },
    #endif
    #if ULAB_NUMPY_HAS_TAN
    { MP_OBJ_NEW_QSTR(MP_QSTR_tan), (mp_obj_t)&vector_tan_obj },
    #endif
    #if ULAB_NUMPY_HAS_TANH
    { MP_OBJ_NEW_QSTR(MP_QSTR_tanh), (mp_obj_t)&vector_tanh_obj },
    #endif
    #if ULAB_NUMPY_HAS_VECTORIZE
    { MP_OBJ_NEW_QSTR(MP_QSTR_vectorize), (mp_obj_t)&vector_vectorize_obj },
    #endif
    #if ULAB_SUPPORTS_COMPLEX
        #if ULAB_NUMPY_HAS_REAL
        { MP_OBJ_NEW_QSTR(MP_QSTR_real), (mp_obj_t)&carray_real_obj },
        #endif
        #if ULAB_NUMPY_HAS_IMAG
        { MP_OBJ_NEW_QSTR(MP_QSTR_imag), (mp_obj_t)&carray_imag_obj },
        #endif
        #if ULAB_NUMPY_HAS_CONJUGATE
            { MP_ROM_QSTR(MP_QSTR_conjugate), (mp_obj_t)&carray_conjugate_obj },
        #endif
        #if ULAB_NUMPY_HAS_SORT_COMPLEX
            { MP_ROM_QSTR(MP_QSTR_sort_complex), (mp_obj_t)&carray_sort_complex_obj },
        #endif
    #endif
};

static MP_DEFINE_CONST_DICT(mp_module_ulab_numpy_globals, ulab_numpy_globals_table);

mp_obj_module_t ulab_numpy_module = {
    .base = { &mp_type_module },
    .globals = (mp_obj_dict_t*)&mp_module_ulab_numpy_globals,
};<|MERGE_RESOLUTION|>--- conflicted
+++ resolved
@@ -278,12 +278,9 @@
     #if ULAB_NUMPY_HAS_SAVE
         { MP_OBJ_NEW_QSTR(MP_QSTR_save), (mp_obj_t)&io_save_obj },
     #endif
-<<<<<<< HEAD
-=======
     #if ULAB_NUMPY_HAS_SIZE
         { MP_OBJ_NEW_QSTR(MP_QSTR_size), (mp_obj_t)&transform_size_obj },
     #endif
->>>>>>> 024b3ea6
     #if ULAB_NUMPY_HAS_SORT
         { MP_OBJ_NEW_QSTR(MP_QSTR_sort), (mp_obj_t)&numerical_sort_obj },
     #endif
