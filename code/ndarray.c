--- conflicted
+++ resolved
@@ -105,11 +105,7 @@
 //|         """Returns the dtype of the array"""
 //|         ...
 //|
-<<<<<<< HEAD
-//|     def flatten(self, *, order: str = "C") -> ulab.array:
-=======
 //|     def flatten(self, *, order: str = "C") -> ulab.ndarray:
->>>>>>> 5a491d4c
 //|         """:param order: Whether to flatten by rows ('C') or columns ('F')
 //|
 //|            Returns a new `ulab.ndarray` object which is always 1 dimensional.
