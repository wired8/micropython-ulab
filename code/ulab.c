--- conflicted
+++ resolved
@@ -33,11 +33,7 @@
 #include "user/user.h"
 #include "utils/utils.h"
 
-<<<<<<< HEAD
-#define ULAB_VERSION 3.2.1
-=======
-#define ULAB_VERSION 3.3.1
->>>>>>> 8d93ddea
+#define ULAB_VERSION 3.3.2
 #define xstr(s) str(s)
 #define str(s) #s
 #define ULAB_VERSION_STRING xstr(ULAB_VERSION) xstr(-) xstr(ULAB_MAX_DIMS) xstr(D)
