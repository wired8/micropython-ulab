
/*
 * This file is part of the micropython-ulab project,
 *
 * https://github.com/v923z/micropython-ulab
 *
 * The MIT License (MIT)
 *
 * Copyright (c) 2019-2020 Zoltán Vörös
*/

#include <math.h>
#include <stdio.h>
#include <stdlib.h>
#include <string.h>
#include "py/runtime.h"
#include "py/binary.h"
#include "py/obj.h"
#include "py/objarray.h"

#include "ulab.h"
#include "ndarray.h"
#include "ndarray_properties.h"
#include "create.h"
#include "linalg.h"
#include "vectorise.h"
#include "poly.h"
#include "fft.h"
#include "filter.h"
#include "numerical.h"
#include "compare.h"
#include "extras.h"

<<<<<<< HEAD
STATIC MP_DEFINE_STR_OBJ(ulab_version_obj, "0.42.0");
=======
STATIC MP_DEFINE_STR_OBJ(ulab_version_obj, "0.41.6");
>>>>>>> c7e2c8a2

MP_DEFINE_CONST_FUN_OBJ_KW(ndarray_flatten_obj, 1, ndarray_flatten);

STATIC const mp_rom_map_elem_t ulab_ndarray_locals_dict_table[] = {
    { MP_ROM_QSTR(MP_QSTR_reshape), MP_ROM_PTR(&ndarray_reshape_obj) },
    { MP_ROM_QSTR(MP_QSTR_transpose), MP_ROM_PTR(&ndarray_transpose_obj) },
    { MP_ROM_QSTR(MP_QSTR_flatten), MP_ROM_PTR(&ndarray_flatten_obj) },
    { MP_ROM_QSTR(MP_QSTR_shape), MP_ROM_PTR(&ndarray_shape_obj) },
    { MP_ROM_QSTR(MP_QSTR_size), MP_ROM_PTR(&ndarray_size_obj) },
    { MP_ROM_QSTR(MP_QSTR_itemsize), MP_ROM_PTR(&ndarray_itemsize_obj) },
#if CIRCUITPY
    { MP_ROM_QSTR(MP_QSTR_sort), MP_ROM_PTR(&numerical_sort_inplace_obj) },
#endif
};

STATIC MP_DEFINE_CONST_DICT(ulab_ndarray_locals_dict, ulab_ndarray_locals_dict_table);

const mp_obj_type_t ulab_ndarray_type = {
    { &mp_type_type },
#if defined(MP_TYPE_FLAG_EQ_CHECKS_OTHER_TYPE) && defined(MP_TYPE_FLAG_EQ_HAS_NEQ_TEST)
    .flags = MP_TYPE_FLAG_EQ_CHECKS_OTHER_TYPE | MP_TYPE_FLAG_EQ_HAS_NEQ_TEST,
#endif
    .name = MP_QSTR_ndarray,
    .print = ndarray_print,
    .make_new = ndarray_make_new,
    .subscr = ndarray_subscr,
    .getiter = ndarray_getiter,
    .unary_op = ndarray_unary_op,
    .binary_op = ndarray_binary_op,
    .buffer_p = { .get_buffer = ndarray_get_buffer, },
    .locals_dict = (mp_obj_dict_t*)&ulab_ndarray_locals_dict,
};

STATIC const mp_map_elem_t ulab_globals_table[] = {
    { MP_OBJ_NEW_QSTR(MP_QSTR___name__), MP_OBJ_NEW_QSTR(MP_QSTR_ulab) },
    { MP_ROM_QSTR(MP_QSTR___version__), MP_ROM_PTR(&ulab_version_obj) },
    { MP_OBJ_NEW_QSTR(MP_QSTR_array), (mp_obj_t)&ulab_ndarray_type },
    { MP_ROM_QSTR(MP_QSTR_zeros), (mp_obj_t)&create_zeros_obj },
    { MP_ROM_QSTR(MP_QSTR_ones), (mp_obj_t)&create_ones_obj },
    { MP_ROM_QSTR(MP_QSTR_eye), (mp_obj_t)&create_eye_obj },
    { MP_ROM_QSTR(MP_QSTR_linspace), (mp_obj_t)&create_linspace_obj },
    #if ULAB_LINALG_MODULE
    { MP_ROM_QSTR(MP_QSTR_linalg), MP_ROM_PTR(&ulab_linalg_module) },
    #endif
    #if ULAB_VECTORISE_MODULE
    { MP_ROM_QSTR(MP_QSTR_vector), MP_ROM_PTR(&ulab_vectorise_module) },
    #endif
    #if ULAB_NUMERICAL_MODULE
    { MP_ROM_QSTR(MP_QSTR_numerical), MP_ROM_PTR(&ulab_numerical_module) },
    #endif
    #if ULAB_POLY_MODULE
    { MP_ROM_QSTR(MP_QSTR_poly), MP_ROM_PTR(&ulab_poly_module) },
    #endif
    #if ULAB_FFT_MODULE
    { MP_ROM_QSTR(MP_QSTR_fft), MP_ROM_PTR(&ulab_fft_module) },
    #endif
    #if ULAB_FILTER_MODULE
    { MP_ROM_QSTR(MP_QSTR_filter), MP_ROM_PTR(&ulab_filter_module) },
    #endif
	#if ULAB_COMPARE_MODULE
    { MP_ROM_QSTR(MP_QSTR_compare), MP_ROM_PTR(&ulab_compare_module) },
    #endif
    #if ULAB_EXTRAS_MODULE
    { MP_ROM_QSTR(MP_QSTR_extras), MP_ROM_PTR(&ulab_extras_module) },
    #endif
    // class constants
    { MP_ROM_QSTR(MP_QSTR_uint8), MP_ROM_INT(NDARRAY_UINT8) },
    { MP_ROM_QSTR(MP_QSTR_int8), MP_ROM_INT(NDARRAY_INT8) },
    { MP_ROM_QSTR(MP_QSTR_uint16), MP_ROM_INT(NDARRAY_UINT16) },
    { MP_ROM_QSTR(MP_QSTR_int16), MP_ROM_INT(NDARRAY_INT16) },
    { MP_ROM_QSTR(MP_QSTR_float), MP_ROM_INT(NDARRAY_FLOAT) },
};

STATIC MP_DEFINE_CONST_DICT (
    mp_module_ulab_globals,
    ulab_globals_table
);

mp_obj_module_t ulab_user_cmodule = {
    .base = { &mp_type_module },
    .globals = (mp_obj_dict_t*)&mp_module_ulab_globals,
};

MP_REGISTER_MODULE(MP_QSTR_ulab, ulab_user_cmodule, MODULE_ULAB_ENABLED);<|MERGE_RESOLUTION|>--- conflicted
+++ resolved
@@ -31,11 +31,7 @@
 #include "compare.h"
 #include "extras.h"
 
-<<<<<<< HEAD
 STATIC MP_DEFINE_STR_OBJ(ulab_version_obj, "0.42.0");
-=======
-STATIC MP_DEFINE_STR_OBJ(ulab_version_obj, "0.41.6");
->>>>>>> c7e2c8a2
 
 MP_DEFINE_CONST_FUN_OBJ_KW(ndarray_flatten_obj, 1, ndarray_flatten);
 
@@ -95,7 +91,7 @@
     #if ULAB_FILTER_MODULE
     { MP_ROM_QSTR(MP_QSTR_filter), MP_ROM_PTR(&ulab_filter_module) },
     #endif
-	#if ULAB_COMPARE_MODULE
+	  #if ULAB_COMPARE_MODULE
     { MP_ROM_QSTR(MP_QSTR_compare), MP_ROM_PTR(&ulab_compare_module) },
     #endif
     #if ULAB_EXTRAS_MODULE
