Wed, 18 Nov 2020

<<<<<<< HEAD
version 1.4.0

    removed size from linalg
=======
version 1.3.8

    fixed trapz
>>>>>>> c6eebda6

Tue, 17 Nov 2020

version 1.3.7

    fixed in-place power, in-place divide, roll

Mon, 16 Nov 2020

version 1.3.6

    fixed eye

Mon, 16 Nov 2020

version 1.3.5

    fixed trace

Mon, 16 Nov 2020

version 1.3.4

    fixed clip

Mon, 16 Nov 2020

version 1.3.3

    added function pointer option to some binary operators

Fri, 13 Nov 2020

version 1.3.2

    implemented function pointer option in vectorise

Thu, 12 Nov 2020

version 1.3.1

    factored out some of the math functions in re-usable form

Wed, 11 Nov 2020

version 1.3.0

    added dtype function/method/property

Wed, 11 Nov 2020

version 1.2.8

    improved the accuracy of sum for float types

Wed, 11 Nov 2020

version 1.2.7

    fixed transpose
    improved the accuracy of trapz

Tue, 10 Nov 2020

version 1.2.6

    fixed slicing

Mon, 9 Nov 2020

version 1.2.5

    fixed array casting glitch in make_new_core

Mon, 9 Nov 2020

version 1.2.4

    sum/mean/std can flatten the arrays now

Tue, 3 Nov 2020

version 1.2.1

    fixed pointer issue in eig, and corrected the docs

Tue, 3 Nov 2020

version 1.2.0

    added median function

Tue, 3 Nov 2020

version 1.1.4

    fixed norm and shape

Mon, 2 Nov 2020

version 1.1.3

    fixed small glitch in diagonal, and ndarray_make_new_core

Sun, 1 Nov 2020

version 1.1.1

    fixed compilation error for 4D

Sat, 31 Oct 2020

version 1.1.0

    added the diagonal function

Fri, 30 Oct 2020

version 1.0.0

    added :
        support for tensors of rank 4
        proper broadcasting
        views
        .tobytes()
        concatenate
        cross
        full
        logspace
        in-place operators

Sat, 25 Oct 2020

version 0.54.5

    wrong type in slices raise TypeError exception

Fri, 23 Oct 2020

version 0.54.4

    fixed indexing error in slices

Mon, 17 Aug 2020

version 0.54.3

    fixed small error in linalg

Mon, 03 Aug 2020

version 0.54.2

    argsort throws an error, if the array is longer than 65535

Wed, 29 Jul 2020

version 0.54.1

    changed to size_t for the length of arrays

Thu, 23 Jul 2020

version 0.54.0

    added norm to linalg

Wed, 22 Jul 2020

version 0.53.2

    added circuitpython documentation stubs to the source files

Wed, 22 Jul 2020

version 0.53.1

    fixed arange with negative steps

Mon, 20 Jul 2020

version 0.53.0

    added arange to create.c

Thu, 16 Jul 2020

version 0.52.0

    added trapz to approx

Mon, 29 Jun 2020

version 0.51.1

    fixed argmin/argmax issue

Fri, 19 Jun 2020

version 0.51.0

    add sosfilt to the filter sub-module

Fri, 12 Jun 2020

version 0.50.2

    fixes compilation error in openmv

Mon, 1 Jun 2020

version 0.50.1

    fixes error in numerical max/min

Mon, 18 May 2020

version 0.50.0

    move interp to the approx sub-module

Wed, 06 May 2020

version 0.46.0

    add curve_fit to the approx sub-module

version 0.44.0

    add approx sub-module with newton, fmin, and bisect functions

Thu, 30 Apr 2020

version 0.44.0

    add approx sub-module with newton, fmin, and bisect functions

Tue, 19 May 2020

version 0.46.1

    fixed bad error in binary_op

Wed, 6 May 2020

version 0.46

    added vectorisation of python functions

Sat, 2 May 2020

version 0.45.0

    add equal/not_equal to the compare module

Tue, 21 Apr 2020

version 0.42.0

    add minimum/maximum/clip functions

Mon, 20 Apr 2020

version 0.41.6

    argument handling improvement in polyfit

Mon, 20 Apr 2020

version 0.41.5

    fix compilation errors due to https://github.com/micropython/micropython/commit/30840ebc9925bb8ef025dbc2d5982b1bfeb75f1b

Sat, 18 Apr 2020

version 0.41.4

    fix compilation error on hardware ports

Tue, 14 Apr 2020

version 0.41.3

    fix indexing error in dot function

Thu, 9 Apr 2020

version 0.41.2

    fix transpose function

Tue, 7 Apr 2020

version 0.41.2

    fix discrepancy in argmin/argmax behaviour

Tue, 7 Apr 2020

version 0.41.1

    fix error in argsort

Sat, 4 Apr 2020

version 0.41.0

    implemented == and != binary operators

Fri, 3 Apr 2020

version 0.40.0

    added trace to linalg

Thu, 2 Apr 2020

version 0.39.0

    added the ** operator, and operand swapping in binary operators

Thu, 2 Apr 2020

version 0.38.1

    added fast option, when initialising from ndarray_properties

Thu, 12 Mar 2020

version 0.38.0

    added initialisation from ndarray, and the around function

Tue, 10 Mar 2020

version 0.37.0

    added Cholesky decomposition to linalg.c

Thu, 27 Feb 2020

version 0.36.0

    moved zeros, ones, eye and linspace into separate module (they are still bound at the top level)

Thu, 27 Feb 2020

version 0.35.0

    Move zeros, ones back into top level ulab module

Tue, 18 Feb 2020

version 0.34.0

    split ulab into multiple modules

Sun, 16 Feb 2020

version 0.33.2

    moved properties into ndarray_properties.h, implemented pointer arithmetic in fft.c to save some time

Fri, 14 Feb 2020

version 0.33.1

    added the __name__attribute to all sub-modules

Thu, 13 Feb 2020

version 0.33.0

    sub-modules are now proper sub-modules of ulab

Mon, 17 Feb 2020

version 0.32.1

    temporary fix for issue #40

Tue, 11 Feb 2020

version 0.32.0

    added itemsize, size and shape attributes to ndarrays, and removed rawsize

Mon, 10 Feb 2020

version 0.31.0

    removed asbytearray, and added buffer protocol to ndarrays, fixed bad error in filter.c

Sun, 09 Feb 2020

version 0.30.2

    fixed slice_length in ndarray.c

Sat, 08 Feb 2020

version 0.30.1

    fixed typecode error, added variable inspection, and replaced ternary operators in filter.c

Fri, 07 Feb 2020

version 0.30.0

    ulab functions can arbitrarily be excluded from the firmware via the ulab.h configuration file

Thu, 06 Feb 2020

version 0.27.0

    add convolve, the start of a 'filter' functionality group

Wed, 29 Jan 2020

version 0.26.7

    fixed indexing error in linalg.dot

Mon, 20 Jan 2020

version 0.26.6

    replaced MP_ROM_PTR(&mp_const_none_obj), so that module can be compiled for the nucleo board

Tue, 7 Jan 2020

version 0.26.5

    fixed glitch in numerical.c, numerical.h

Mon, 6 Jan 2020

version 0.26.4

    switched version constant to string

Tue, 31 Dec 2019

version 0.263

    changed declaration of ulab_ndarray_type to extern

Fri, 29 Nov 2019

version 0.262

    fixed error in macro in vectorise.h

Thu, 28 Nov 2019

version 0.261

    fixed bad indexing error in linalg.dot

Tue, 6 Nov 2019

version 0.26

    added in-place sorting (method of ndarray), and argsort

Mon, 4 Nov 2019

version 0.25

    added first implementation of sort, and fixed section on compiling the module in the manual

Thu, 31 Oct 2019

version 0.24

    added diff to numerical.c

Tue, 29 Oct 2019

version 0.23

    major revamp of subscription method

Sat, 19 Oct 2019

version 0.21

    fixed trivial bug in .rawsize()

Sat, 19 Oct 2019

version 0.22

    fixed small error in linalg_det, and implemented linalg_eig.


Thu, 17 Oct 2019

version 0.21

    implemented uniform interface for fft, and spectrum, and added ifft.

Wed, 16 Oct 2019

version 0.20

    Added flip function to numerical.c, and moved the size function to linalg. In addition,
    size is a function now, and not a method.

Tue, 15 Oct 2019

version 0.19

    fixed roll in numerical.c: it can now accept the axis=None keyword argument, added determinant to linalg.c

Mon, 14 Oct 2019

version 0.18

    fixed min/man function in numerical.c; it conforms to numpy behaviour

Fri, 11 Oct 2019

version 0.171

    found and fixed small bux in roll function

Fri, 11 Oct 2019

version 0.17

    universal function can now take arbitrary typecodes

Fri, 11 Oct 2019

version 0.161

    fixed bad error in iterator, and make_new_ndarray

Thu, 10 Oct 2019

varsion 0.16

    changed ndarray to array in ulab.c, so as to conform to numpy's notation
    extended subscr method to include slices (partially works)

Tue, 8 Oct 2019

version 0.15

    added inv, neg, pos, and abs unary operators to ndarray.c

Mon, 7 Oct 2019

version 0.14

    made the internal binary_op function tighter, and added keyword arguments to linspace

Sat, 4 Oct 2019

version 0.13

    added the <, <=, >, >= binary operators to ndarray

Fri, 4 Oct 2019

version 0.12

    added .flatten to ndarray, ones, zeros, and eye to linalg

Thu, 3 Oct 2019

version 0.11

    binary operators are now based on macros<|MERGE_RESOLUTION|>--- conflicted
+++ resolved
@@ -1,14 +1,12 @@
 Wed, 18 Nov 2020
 
-<<<<<<< HEAD
 version 1.4.0
 
     removed size from linalg
-=======
+
 version 1.3.8
 
     fixed trapz
->>>>>>> c6eebda6
 
 Tue, 17 Nov 2020
 
