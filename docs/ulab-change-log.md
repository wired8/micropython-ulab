--- conflicted
+++ resolved
@@ -1,15 +1,15 @@
 Wed, 11 Nov 2020
 
-<<<<<<< HEAD
 version 1.2.8
 
     improved the accuracy of sum for float types
-=======
+
+Wed, 11 Nov 2020
+
 version 1.2.7
 
     fixed transpose
     improved the accuracy of trapz
->>>>>>> 08af994f
 
 Tue, 10 Nov 2020
 
