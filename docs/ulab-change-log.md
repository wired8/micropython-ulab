--- conflicted
+++ resolved
@@ -1,10 +1,8 @@
 Wed, 18 Nov 2020
 
-<<<<<<< HEAD
 version 1.4.1.
 
     fixed std
-=======
 version 1.4.0
 
     removed size from linalg
@@ -12,7 +10,6 @@
 version 1.3.8
 
     fixed trapz
->>>>>>> 5ff332fa
 
 Tue, 17 Nov 2020
 
