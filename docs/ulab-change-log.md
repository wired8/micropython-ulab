--- conflicted
+++ resolved
@@ -1,14 +1,14 @@
 Tue, 3 Nov 2020
 
-<<<<<<< HEAD
 version 1.2.0
 
     added median function
-=======
+
+Tue, 3 Nov 2020
+
 version 1.1.4
 
     fixed norm and shape
->>>>>>> ecd24e97
 
 Mon, 2 Nov 2020
 
