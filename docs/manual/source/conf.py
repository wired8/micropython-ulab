# Configuration file for the Sphinx documentation builder.
#
# This file only contains a selection of the most common options. For a full
# list see the documentation:
# http://www.sphinx-doc.org/en/master/config

# -- Path setup --------------------------------------------------------------

# If extensions (or modules to document with autodoc) are in another directory,
# add these directories to sys.path here. If the directory is relative to the
# documentation root, use os.path.abspath to make it absolute, like shown here.
#
import os
# import sys
# sys.path.insert(0, os.path.abspath('.'))

#import sphinx_rtd_theme

from sphinx.transforms import SphinxTransform
from docutils import nodes
from sphinx import addnodes

# -- Project information -----------------------------------------------------

project = 'The ulab book'
copyright = '2019-2020, Zoltán Vörös and contributors'
author = 'Zoltán Vörös'

# The full version, including alpha/beta/rc tags
<<<<<<< HEAD
release = '1.2.0'
=======
release = '1.2.1'
>>>>>>> f82d3947


# -- General configuration ---------------------------------------------------

# Add any Sphinx extension module names here, as strings. They can be
# extensions coming with Sphinx (named 'sphinx.ext.*') or your custom
# ones.
extensions = [
]

# Add any paths that contain templates here, relative to this directory.
templates_path = ['_templates']

# List of patterns, relative to source directory, that match files and
# directories to ignore when looking for source files.
# This pattern also affects html_static_path and html_extra_path.
exclude_patterns = []


# Add any paths that contain custom static files (such as style sheets) here,
# relative to this directory. They are copied after the builtin static files,
# so a file named "default.css" will overwrite the builtin "default.css".
html_static_path = ['_static']

latex_maketitle = r'''
\begin{titlepage}
\begin{flushright}
\Huge\textbf{The $\mu$lab book}
\vskip 0.5em
\LARGE
\textbf{Release 1.2.1}
\vskip 5em
\huge\textbf{Zoltán Vörös}
\end{flushright}
\begin{flushright}
\LARGE
\vskip 2em
with contributions by
\vskip 2em
\textbf{Roberto Colistete Jr.}
\vskip 0.2em
\textbf{Jeff Epler}
\vskip 0.2em
\textbf{Taku Fukada}
\vskip 0.2em
\textbf{Diego Elio Pettenò}
\vskip 0.2em
\textbf{Scott Shawcroft}
\vskip 5em
\today
\end{flushright}
\end{titlepage}
'''

latex_elements = {
    'maketitle': latex_maketitle
}


master_doc = 'index'

author=u'Zoltán Vörös'
copyright=author
language='en'

latex_documents = [
(master_doc, 'the-ulab-book.tex', 'The $\mu$lab book',
'Zoltán Vörös', 'manual'),
]

# sphinx-autoapi
extensions.append('autoapi.extension')
autoapi_type = 'python'
autoapi_keep_files = True
autoapi_dirs = ["ulab"]
autoapi_add_toctree_entry = False
autoapi_options = ['members', 'undoc-members', 'private-members', 'show-inheritance', 'special-members']
autoapi_template_dir = '../autoapi/templates'
autoapi_python_class_content = "both"
autoapi_python_use_implicit_namespaces = True
autoapi_root = "."


# Read the docs theme
on_rtd = os.environ.get('READTHEDOCS', None) == 'True'
if not on_rtd:
    try:
        import sphinx_rtd_theme
        html_theme = 'sphinx_rtd_theme'
        html_theme_path = [sphinx_rtd_theme.get_html_theme_path(), '.']
    except ImportError:
        html_theme = 'default'
        html_theme_path = ['.']
else:
    html_theme_path = ['.']


class UlabTransform(SphinxTransform):
    default_priority = 870

    def _convert_first_paragraph_into_title(self):
        title = self.document.next_node(nodes.title)
        paragraph = self.document.next_node(nodes.paragraph)
        if not title or not paragraph:
            return
        if isinstance(paragraph[0], nodes.paragraph):
            paragraph = paragraph[0]
        if all(isinstance(child, nodes.Text) for child in paragraph.children):
            for child in paragraph.children:
                title.append(nodes.Text(" \u2013 "))
                title.append(child)
            paragraph.parent.remove(paragraph)

    def _enable_linking_to_nonclass_targets(self):
        for desc in self.document.traverse(addnodes.desc):
            for xref in desc.traverse(addnodes.pending_xref):
                if xref.attributes.get("reftype") == "class":
                    xref.attributes.pop("refspecific", None)

    def apply(self, **kwargs):
        docname = self.env.docname
        if docname.startswith("ulab/"):
            self._convert_first_paragraph_into_title()
            self._enable_linking_to_nonclass_targets()


def setup(app):
    app.add_transform(UlabTransform)<|MERGE_RESOLUTION|>--- conflicted
+++ resolved
@@ -27,11 +27,7 @@
 author = 'Zoltán Vörös'
 
 # The full version, including alpha/beta/rc tags
-<<<<<<< HEAD
-release = '1.2.0'
-=======
-release = '1.2.1'
->>>>>>> f82d3947
+release = '1.3.0'
 
 
 # -- General configuration ---------------------------------------------------
@@ -62,7 +58,7 @@
 \Huge\textbf{The $\mu$lab book}
 \vskip 0.5em
 \LARGE
-\textbf{Release 1.2.1}
+\textbf{Release 1.3.0}
 \vskip 5em
 \huge\textbf{Zoltán Vörös}
 \end{flushright}
