# Configuration file for the Sphinx documentation builder.
#
# This file only contains a selection of the most common options. For a full
# list see the documentation:
# http://www.sphinx-doc.org/en/master/config

# -- Path setup --------------------------------------------------------------

# If extensions (or modules to document with autodoc) are in another directory,
# add these directories to sys.path here. If the directory is relative to the
# documentation root, use os.path.abspath to make it absolute, like shown here.
#
import os
# import sys
# sys.path.insert(0, os.path.abspath('.'))

#import sphinx_rtd_theme

from sphinx.transforms import SphinxTransform
from docutils import nodes
from sphinx import addnodes

# -- Project information -----------------------------------------------------

project = 'The ulab book'
copyright = '2019-2022, Zoltán Vörös and contributors'
author = 'Zoltán Vörös'

# The full version, including alpha/beta/rc tags
<<<<<<< HEAD
release = '4.2.0'
=======
release = '4.3.0'
>>>>>>> 024b3ea6


# -- General configuration ---------------------------------------------------

# Add any Sphinx extension module names here, as strings. They can be
# extensions coming with Sphinx (named 'sphinx.ext.*') or your custom
# ones.
extensions = [
]

# Add any paths that contain templates here, relative to this directory.
templates_path = ['_templates']

# List of patterns, relative to source directory, that match files and
# directories to ignore when looking for source files.
# This pattern also affects html_static_path and html_extra_path.
exclude_patterns = []


# Add any paths that contain custom static files (such as style sheets) here,
# relative to this directory. They are copied after the builtin static files,
# so a file named "default.css" will overwrite the builtin "default.css".
html_static_path = ['_static']

latex_maketitle = r'''
\begin{titlepage}
\begin{flushright}
\Huge\textbf{The $\mu$lab book}
\vskip 0.5em
\LARGE
\textbf{Release %s}
\vskip 5em
\huge\textbf{Zoltán Vörös}
\end{flushright}
\begin{flushright}
\LARGE
\vskip 2em
with contributions by
\vskip 2em
\textbf{Roberto Colistete Jr.}
\vskip 0.2em
\textbf{Jeff Epler}
\vskip 0.2em
\textbf{Taku Fukada}
\vskip 0.2em
\textbf{Diego Elio Pettenò}
\vskip 0.2em
\textbf{Scott Shawcroft}
\vskip 5em
\today
\end{flushright}
\end{titlepage}
'''%release

latex_elements = {
    'maketitle': latex_maketitle
}


master_doc = 'index'

author=u'Zoltán Vörös'
copyright=author
language='en'

latex_documents = [
(master_doc, 'the-ulab-book.tex', 'The $\mu$lab book',
'Zoltán Vörös', 'manual'),
]

# Read the docs theme
on_rtd = os.environ.get('READTHEDOCS', None) == 'True'
if not on_rtd:
    try:
        import sphinx_rtd_theme
        html_theme = 'sphinx_rtd_theme'
        html_theme_path = [sphinx_rtd_theme.get_html_theme_path(), '.']
    except ImportError:
        html_theme = 'default'
        html_theme_path = ['.']
else:
    html_theme_path = ['.']<|MERGE_RESOLUTION|>--- conflicted
+++ resolved
@@ -27,11 +27,7 @@
 author = 'Zoltán Vörös'
 
 # The full version, including alpha/beta/rc tags
-<<<<<<< HEAD
-release = '4.2.0'
-=======
 release = '4.3.0'
->>>>>>> 024b3ea6
 
 
 # -- General configuration ---------------------------------------------------
